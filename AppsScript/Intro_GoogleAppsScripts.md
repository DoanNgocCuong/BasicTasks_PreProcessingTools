<<<<<<< HEAD
read ở github: DoanNgocCuong
=======
1. Google Apps Script là một phiên bản của JavaScript chạy trên máy chủ của Google, được thiết kế để tương tác với các dịch vụ như Google Sheets, Drive, và Gmail. Dù dựa trên JavaScript ES5, Apps Script không hỗ trợ đầy đủ các tính năng mới của JavaScript hiện đại và không thể truy cập trực tiếp vào DOM như JavaScript trong trình duyệt. Điểm mạnh của Apps Script là các thư viện tích hợp sẵn giúp tự động hóa các tác vụ với hệ sinh thái Google dễ dàng hơn.

2. Google Apps Script không hỗ trợ trực tiếp cấu trúc thư mục khi làm việc trên trình duyệt, nhưng bạn có thể làm điều này bằng cách sử dụng `clasp` (Command Line Apps Script Projects) và làm việc trên máy tính bằng Visual Studio Code (VS Code). Dưới đây là cách thực hiện:

    1. **Cài đặt `clasp`**: Sử dụng lệnh `npm install -g @google/clasp` để cài đặt và `clasp login` để đăng nhập vào tài khoản Google.
    2. **Tạo và quản lý dự án**: Sử dụng `clasp create` để tạo dự án và tổ chức mã trong các thư mục như `src/`, `utils/`, `services/`.
    3. **Cập nhật `appsscript.json`**: Đảm bảo cấu hình chính xác để `clasp` nhận diện và tải lên các tệp.
    4. **Đẩy mã lên Google Apps Script**: Sử dụng `clasp push` để đồng bộ mã từ máy tính lên Google Apps Script.

Điều này giúp bạn tổ chức mã tốt hơn, dễ quản lý và phát triển chuyên nghiệp bằng cách tận dụng các công cụ như VS Code và Git.
```
- clasp login
- clasp create
- clasp push
- clasp pull
- clasp run
- clasp list
```
-----------
3. SIÊU BUG, `git push` mãi ko được, ra là chưa bật Google Apps Script API
- Truy cập vào trang cài đặt người dùng của Apps Script: https://script.google.com/home/usersettings
Tại đây, tìm và bật tùy chọn "Google Apps Script API".
- Phải lưu dự án trên google apps script thì mới pull, push từ local VSCode/Cursor lên được. 
- Khi pull xuống thì các file cùng tên dưới local sẽ đcợc update, các file ko có tên trên cloud thì sẽ giữ nguyên, các file bị xoá trên cloud thì local không ảnh hưởng.  
- Còn khi push lên thì data trên Google Apps Script bị mất.

4. KHI PUSH LÊN GITHUB: 
- API KEY KO ĐƯỢC PUSH 
- File .clasp.json cũng KO THỂ PUSH LÊN GITHUB (((chứa ID của repo trên Google Apps Script, nó được tạo khi bạn đăng nhập vào Google Apps Script và chọn "Publish > Deploy as API executable"))).
=> Need enter scriptID in file `.clasp.json` để đồng bộ: VSCode với Google Apps Script. 
>>>>>>> 25497344
<|MERGE_RESOLUTION|>--- conflicted
+++ resolved
@@ -1,6 +1,3 @@
-<<<<<<< HEAD
-read ở github: DoanNgocCuong
-=======
 1. Google Apps Script là một phiên bản của JavaScript chạy trên máy chủ của Google, được thiết kế để tương tác với các dịch vụ như Google Sheets, Drive, và Gmail. Dù dựa trên JavaScript ES5, Apps Script không hỗ trợ đầy đủ các tính năng mới của JavaScript hiện đại và không thể truy cập trực tiếp vào DOM như JavaScript trong trình duyệt. Điểm mạnh của Apps Script là các thư viện tích hợp sẵn giúp tự động hóa các tác vụ với hệ sinh thái Google dễ dàng hơn.
 
 2. Google Apps Script không hỗ trợ trực tiếp cấu trúc thư mục khi làm việc trên trình duyệt, nhưng bạn có thể làm điều này bằng cách sử dụng `clasp` (Command Line Apps Script Projects) và làm việc trên máy tính bằng Visual Studio Code (VS Code). Dưới đây là cách thực hiện:
@@ -25,10 +22,4 @@
 Tại đây, tìm và bật tùy chọn "Google Apps Script API".
 - Phải lưu dự án trên google apps script thì mới pull, push từ local VSCode/Cursor lên được. 
 - Khi pull xuống thì các file cùng tên dưới local sẽ đcợc update, các file ko có tên trên cloud thì sẽ giữ nguyên, các file bị xoá trên cloud thì local không ảnh hưởng.  
-- Còn khi push lên thì data trên Google Apps Script bị mất.
-
-4. KHI PUSH LÊN GITHUB: 
-- API KEY KO ĐƯỢC PUSH 
-- File .clasp.json cũng KO THỂ PUSH LÊN GITHUB (((chứa ID của repo trên Google Apps Script, nó được tạo khi bạn đăng nhập vào Google Apps Script và chọn "Publish > Deploy as API executable"))).
-=> Need enter scriptID in file `.clasp.json` để đồng bộ: VSCode với Google Apps Script. 
->>>>>>> 25497344
+- Còn khi push lên thì data trên Google Apps Script bị mất.